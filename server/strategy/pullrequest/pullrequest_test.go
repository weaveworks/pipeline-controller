--- conflicted
+++ resolved
@@ -276,21 +276,13 @@
 		{
 			"repo URL is invalid",
 			v1alpha1.Promotion{
-<<<<<<< HEAD
 				Strategy: v1alpha1.Strategy{
 					PullRequest: &v1alpha1.PullRequestPromotion{
 						Type: "github",
-						URL:  "https://example.org",
-						SecretRef: meta.LocalObjectReference{
-							Name: "repo-credentials",
-						},
-=======
-				PullRequest: &v1alpha1.PullRequestPromotion{
-					Type: "github",
-					URL:  "https://idontexists",
-					SecretRef: meta.LocalObjectReference{
-						Name: "repo-credentials",
->>>>>>> 3c0867b0
+						URL:  "https://idontexists",
+						SecretRef: meta.LocalObjectReference{
+							Name: "repo-credentials",
+						},
 					},
 				},
 			},
