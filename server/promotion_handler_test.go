--- conflicted
+++ resolved
@@ -161,9 +161,6 @@
 	return secret
 }
 
-<<<<<<< HEAD
-func TestPromotionGet(t *testing.T) {
-=======
 func testRetryOpts() server.RetryOpts {
 	return server.RetryOpts{
 		Delay:     1,
@@ -172,8 +169,7 @@
 	}
 }
 
-func TestGet(t *testing.T) {
->>>>>>> d511a7ae
+func TestPromotionGet(t *testing.T) {
 	g := testingutils.NewGomegaWithT(t)
 	h := server.DefaultPromotionHandler{}
 	resp := requestTo(g, h, http.MethodGet, "/", nil, nil)
@@ -453,7 +449,7 @@
 
 	strat := introspectableStrategy{}
 	stratReg := strategy.StrategyRegistry{&strat}
-	h := server.NewDefaultPromotionHandler(logger.NewLogger(logger.Options{LogLevel: "trace"}), stratReg, k8sClient)
+	h := server.NewDefaultPromotionHandler(logger.NewLogger(logger.Options{LogLevel: "trace"}), stratReg, k8sClient, testRetryOpts())
 
 	resp := requestTo(g, h, http.MethodPost, "/default/app/dev", nil, marshalEvent(g, createEvent()))
 	g.Expect(resp.Code).To(Equal(http.StatusNoContent))
