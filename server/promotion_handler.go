package server

import (
	"context"
<<<<<<< HEAD
	"crypto/hmac"
	"crypto/sha256"
	"crypto/sha512"
=======
>>>>>>> 5512882b
	"encoding/json"
	"errors"
	"fmt"
	"hash"
	"io"
	"net/http"
	"regexp"
	"strings"

	"github.com/fluxcd/pkg/runtime/events"
	"github.com/fluxcd/pkg/runtime/logger"
	"github.com/go-logr/logr"
	corev1 "k8s.io/api/core/v1"
	k8serrors "k8s.io/apimachinery/pkg/api/errors"
	v1 "k8s.io/apimachinery/pkg/apis/meta/v1"
	"sigs.k8s.io/controller-runtime/pkg/client"

	pipelinev1alpha1 "github.com/weaveworks/pipeline-controller/api/v1alpha1"
	"github.com/weaveworks/pipeline-controller/server/strategy"
)

const (
	SignatureHeader = "X-Signature"
)

type DefaultPromotionHandler struct {
	log      logr.Logger
	c        client.Client
	stratReg strategy.StrategyRegistry
}

func NewDefaultPromotionHandler(log logr.Logger, stratReg strategy.StrategyRegistry, c client.Client) DefaultPromotionHandler {
	return DefaultPromotionHandler{
		log:      log,
		c:        c,
		stratReg: stratReg,
	}
}

func (h DefaultPromotionHandler) ServeHTTP(rw http.ResponseWriter, r *http.Request) {
	if r.Method != http.MethodPost {
		rw.WriteHeader(http.StatusMethodNotAllowed)
		return
	}

	pathPattern := regexp.MustCompile("([^/]+)/([^/]+)/([^/]+)")
	pathMatches := pathPattern.FindStringSubmatch(r.URL.Path)
	if pathMatches == nil {
		h.log.V(logger.DebugLevel).Info("request for unknown path", "path", r.URL.Path)
		http.NotFound(rw, r)
		return
	}

	promotion := strategy.Promotion{
		PipelineNamespace: pathMatches[1],
		PipelineName:      pathMatches[2],
	}
	env := pathMatches[3]

	body, err := io.ReadAll(r.Body)
	if err != nil {
		h.log.V(logger.DebugLevel).Error(err, "reading request body")
		rw.WriteHeader(http.StatusBadRequest)
		return
	}

	var pipeline pipelinev1alpha1.Pipeline
	if err := h.c.Get(r.Context(), client.ObjectKey{Namespace: promotion.PipelineNamespace, Name: promotion.PipelineName}, &pipeline); err != nil {
		h.log.V(logger.DebugLevel).Info("could not fetch Pipeline object", "error", err)
		if k8serrors.IsNotFound(err) {
			rw.WriteHeader(http.StatusNotFound)
			return
		}
		rw.WriteHeader(http.StatusInternalServerError)
		return
	}

	if err := h.verifyXSignature(r.Context(), pipeline, r.Header, body); err != nil {
		h.log.V(logger.DebugLevel).Error(err, "failed verifying X-Signature header")
		rw.WriteHeader(http.StatusUnauthorized)
		return
	}

	var ev events.Event
	if err := json.Unmarshal(body, &ev); err != nil {
		h.log.V(logger.DebugLevel).Info("failed decoding request body")
		rw.WriteHeader(http.StatusBadRequest)
		return
	}
	promotion.Version = ev.Metadata["revision"]
	if promotion.Version == "" {
		rw.WriteHeader(http.StatusUnprocessableEntity)
		fmt.Fprintf(rw, "event has no 'revision' in the metadata field.")
		return
	}

	promEnv, err := lookupNextEnvironment(pipeline, env, ev.InvolvedObject)
	if err != nil {
		rw.WriteHeader(http.StatusUnprocessableEntity)
		fmt.Fprint(rw, err.Error())
		return
	}
	promotion.Environment = *promEnv

	h.log.Info("promoting app", "app", pipeline.Spec.AppRef, "source environment", env, "target environment", promotion.Environment.Name)

	res, err := h.promote(r.Context(), pipeline, promotion)
	if err != nil {
		h.log.Error(err, "error promoting application")
		rw.WriteHeader(http.StatusInternalServerError)
		fmt.Fprintf(rw, "error promoting application, please consult the promotion server's logs")
		return
	}

	if res.Location != "" {
		rw.Header().Add("Location", res.Location)
		rw.WriteHeader(http.StatusCreated)
	} else {
		rw.WriteHeader(http.StatusNoContent)
	}
}

func (h DefaultPromotionHandler) promote(ctx context.Context, p pipelinev1alpha1.Pipeline, prom strategy.Promotion) (*strategy.PromotionResult, error) {
	promotionSpec := p.Spec.Promotion
	if promotionSpec == nil {
		return nil, fmt.Errorf("no promotion configured in Pipeline resource")
	}

	strat, err := h.stratReg.Get(*promotionSpec)
	if err != nil {
		return nil, fmt.Errorf("error getting strategy from registry: %w", err)
	}
	return strat.Promote(ctx, *promotionSpec, prom)

}

// lookupNextEnvironment searches the pipeline for the given environment name and returns the subsequent environment. The given pipeline's appRef
// needs to match the given object reference and the environment pointed to by "env" needs to have at least one target with the appRef's namespace.
// This ensures that promotion can only be triggered by objects residing in a namespace that is part of an environment's target.
func lookupNextEnvironment(pipeline pipelinev1alpha1.Pipeline, env string, appRef corev1.ObjectReference) (*pipelinev1alpha1.Environment, error) {
	var sourceEnv *pipelinev1alpha1.Environment
	var promEnv *pipelinev1alpha1.Environment
	for idx, pEnv := range pipeline.Spec.Environments {
		if pEnv.Name == env {
			if idx == len(pipeline.Spec.Environments)-1 {
				return nil, fmt.Errorf("cannot promote beyond last environment %s", pEnv.Name)
			}
			sourceEnv = &pipeline.Spec.Environments[idx]
			promEnv = &pipeline.Spec.Environments[idx+1]
			break
		}
	}
	if promEnv == nil {
		return nil, fmt.Errorf("app %s/%s has no environment %s defined", pipeline.Namespace, pipeline.Name, env)
	}
	if len(promEnv.Targets) == 0 {
		return nil, fmt.Errorf("environment %s has no targets", promEnv.Name)
	}
	if pipeline.Spec.AppRef.APIVersion != appRef.APIVersion ||
		pipeline.Spec.AppRef.Kind != appRef.Kind ||
		pipeline.Spec.AppRef.Name != appRef.Name ||
		!namespaceInTargets(sourceEnv.Targets, appRef.Namespace) {
		return nil, fmt.Errorf("involved object doesn't match Pipeline definition")
	}
	return promEnv, nil
}

func (h DefaultPromotionHandler) verifyXSignature(ctx context.Context, p pipelinev1alpha1.Pipeline, header http.Header, body []byte) error {
	// If not secret defined just ignore the X-Signature checking
	if p.Spec.AppRef.SecretRef == nil {
		return nil
	}

	if len(header[SignatureHeader]) == 0 {
		return errors.New("no X-Signature header provided")
	}

	s := &corev1.Secret{
		ObjectMeta: v1.ObjectMeta{
			Name:      p.Spec.AppRef.SecretRef.Name,
			Namespace: p.Namespace,
		},
	}

	if err := h.c.Get(ctx, client.ObjectKeyFromObject(s), s); err != nil {
		return fmt.Errorf("failed fetching Secret %s/%s: %w", s.Namespace, s.Name, err)
	}

	key := s.Data["hmac-key"]
	if len(key) == 0 {
		return fmt.Errorf("no 'hmac-key' field present in %s/%s Spec.AppRef.SecretRef", p.Namespace, s.Name)
	}

	if err := verifySignature(header[SignatureHeader][0], body, key); err != nil {
		return fmt.Errorf("failed verifying X-Signature header: %s", err)
	}

	return nil
}

func verifySignature(sig string, payload, key []byte) error {
	sigHdr := strings.Split(sig, "=")
	if len(sigHdr) != 2 {
		return fmt.Errorf("invalid signature value")
	}

	var newF func() hash.Hash

	switch sigHdr[0] {
	case "sha224":
		newF = sha256.New224
	case "sha256":
		newF = sha256.New
	case "sha384":
		newF = sha512.New384
	case "sha512":
		newF = sha512.New
	default:
		return fmt.Errorf("unsupported signature algorithm %q", sigHdr[0])
	}

	mac := hmac.New(newF, key)
	if _, err := mac.Write(payload); err != nil {
		return fmt.Errorf("error MAC'ing payload: %w", err)
	}

	sum := fmt.Sprintf("%x", mac.Sum(nil))
	if sum != sigHdr[1] {
		return fmt.Errorf("HMACs don't match: %#v != %#v", sum, sigHdr[1])
	}

	return nil
}<|MERGE_RESOLUTION|>--- conflicted
+++ resolved
@@ -2,12 +2,9 @@
 
 import (
 	"context"
-<<<<<<< HEAD
 	"crypto/hmac"
 	"crypto/sha256"
 	"crypto/sha512"
-=======
->>>>>>> 5512882b
 	"encoding/json"
 	"errors"
 	"fmt"
