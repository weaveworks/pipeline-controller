--- conflicted
+++ resolved
@@ -70,11 +70,7 @@
 
 	var pipeline pipelinev1alpha1.Pipeline
 	if err := h.c.Get(r.Context(), client.ObjectKey{Namespace: promotion.PipelineNamespace, Name: promotion.PipelineName}, &pipeline); err != nil {
-<<<<<<< HEAD
-		h.log.V(logger.InfoLevel).Info("could not fetch Pipeline object", "error", err)
-=======
 		h.log.V(logger.InfoLevel).Error(err, "could not fetch Pipeline object")
->>>>>>> a6507aba
 		if k8serrors.IsNotFound(err) {
 			rw.WriteHeader(http.StatusNotFound)
 			return
