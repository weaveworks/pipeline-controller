package server

import (
	"context"
	"encoding/json"
	"fmt"
<<<<<<< HEAD
=======
	"hash"
	"html/template"
>>>>>>> 5ce506e2
	"io"
	"net/http"
	"regexp"

	"github.com/fluxcd/pkg/runtime/events"
	"github.com/fluxcd/pkg/runtime/logger"
	"github.com/go-logr/logr"
	corev1 "k8s.io/api/core/v1"
	k8serrors "k8s.io/apimachinery/pkg/api/errors"
	"sigs.k8s.io/controller-runtime/pkg/client"

	pipelinev1alpha1 "github.com/weaveworks/pipeline-controller/api/v1alpha1"
	"github.com/weaveworks/pipeline-controller/server/strategy"
)

const (
	SignatureHeader = "X-Signature"
)

type DefaultPromotionHandler struct {
	log      logr.Logger
	c        client.Client
	stratReg strategy.StrategyRegistry
}

func NewDefaultPromotionHandler(log logr.Logger, stratReg strategy.StrategyRegistry, c client.Client) DefaultPromotionHandler {
	return DefaultPromotionHandler{
		log:      log,
		c:        c,
		stratReg: stratReg,
	}
}

func (h DefaultPromotionHandler) ServeHTTP(rw http.ResponseWriter, r *http.Request) {
	if r.Method != http.MethodPost {
		rw.WriteHeader(http.StatusMethodNotAllowed)
		return
	}

	pathPattern := regexp.MustCompile("([^/]+)/([^/]+)/([^/]+)")
	pathMatches := pathPattern.FindStringSubmatch(r.URL.Path)
	if pathMatches == nil {
		h.log.V(logger.DebugLevel).Info("request for unknown path", "path", r.URL.Path)
		http.NotFound(rw, r)
		return
	}

	promotion := strategy.Promotion{
		PipelineNamespace: pathMatches[1],
		PipelineName:      pathMatches[2],
	}
	env := pathMatches[3]

	body, err := io.ReadAll(r.Body)
	if err != nil {
		h.log.V(logger.DebugLevel).Error(err, "reading request body")
		rw.WriteHeader(http.StatusBadRequest)
		return
	}

	var pipeline pipelinev1alpha1.Pipeline
	if err := h.c.Get(r.Context(), client.ObjectKey{Namespace: promotion.PipelineNamespace, Name: promotion.PipelineName}, &pipeline); err != nil {
		h.log.V(logger.InfoLevel).Info("could not fetch Pipeline object", "error", err)
		if k8serrors.IsNotFound(err) {
			rw.WriteHeader(http.StatusNotFound)
			return
		}
		rw.WriteHeader(http.StatusInternalServerError)
		return
	}

	if err := verifyXSignature(r.Context(), h.c, pipeline, r.Header, body); err != nil {
		h.log.V(logger.DebugLevel).Error(err, "failed verifying X-Signature header")
		rw.WriteHeader(http.StatusUnauthorized)
		return
	}

	var ev events.Event
	if err := json.Unmarshal(body, &ev); err != nil {
		h.log.V(logger.DebugLevel).Info("failed decoding request body")
		rw.WriteHeader(http.StatusBadRequest)
		return
	}
	promotion.Version = ev.Metadata["revision"]
	if promotion.Version == "" {
		rw.WriteHeader(http.StatusUnprocessableEntity)
		fmt.Fprintf(rw, "event has no 'revision' in the metadata field.")
		return
	}

	promEnv, err := lookupNextEnvironment(pipeline, env, ev.InvolvedObject)
	if err != nil {
		h.log.Error(err, "error looking up next environment")
		rw.WriteHeader(http.StatusUnprocessableEntity)
		template.HTMLEscape(rw, []byte(err.Error()))
		return
	}
	promotion.Environment = *promEnv

	promSpec := pipeline.Spec.GetPromotion(promEnv.Name)

	if promSpec == nil {
		h.log.Error(err, "no promotion configured in Pipeline resource")
		rw.WriteHeader(http.StatusInternalServerError)
		fmt.Fprintf(rw, "error promoting application, please consult the promotion server's logs")
		return
	}

	if promSpec.Manual {
		if err := h.setWaitingApproval(r.Context(), pipeline, promEnv.Name, promotion.Version); err != nil {
			h.log.Error(err, "error setting waiting approval", "env", promEnv.Name)
			rw.WriteHeader(http.StatusInternalServerError)
			fmt.Fprintf(rw, "error promoting application, please consult the promotion server's logs")
			return
		}

		rw.WriteHeader(http.StatusNoContent)
		return
	}

	h.log.Info("promoting app", "app", pipeline.Spec.AppRef, "source environment", env, "target environment", promotion.Environment.Name)

	res, err := h.promote(r.Context(), promSpec, promotion)
	if err != nil {
		h.log.Error(err, "error promoting application")
		rw.WriteHeader(http.StatusInternalServerError)
		fmt.Fprintf(rw, "error promoting application, please consult the promotion server's logs")
		return
	}

	if res.Location != "" {
		rw.Header().Add("Location", res.Location)
		rw.WriteHeader(http.StatusCreated)
	} else {
		rw.WriteHeader(http.StatusNoContent)
	}
}

func (h DefaultPromotionHandler) setWaitingApproval(ctx context.Context, pipeline pipelinev1alpha1.Pipeline, env string, revision string) error {
	h.log.Info("set waiting approval to", "pipeline", pipeline.Name, "env", env)
	if err := h.c.Get(ctx, client.ObjectKeyFromObject(&pipeline), &pipeline); err != nil {
		return err
	}

	pipeline.Status.SetWaitingApproval(env, revision)

	return h.c.Status().Update(ctx, &pipeline)
}

func (h DefaultPromotionHandler) promote(ctx context.Context, promotionSpec *pipelinev1alpha1.Promotion, prom strategy.Promotion) (*strategy.PromotionResult, error) {
	if promotionSpec == nil {
		return nil, fmt.Errorf("no promotion configured in Pipeline resource")
	}

	strat, err := h.stratReg.Get(*promotionSpec)
	if err != nil {
		return nil, fmt.Errorf("error getting strategy from registry: %w", err)
	}
	return strat.Promote(ctx, *promotionSpec, prom)
}

// lookupNextEnvironment searches the pipeline for the given environment name and returns the subsequent environment. The given pipeline's appRef
// needs to match the given object reference and the environment pointed to by "env" needs to have at least one target with the appRef's namespace.
// This ensures that promotion can only be triggered by objects residing in a namespace that is part of an environment's target.
func lookupNextEnvironment(pipeline pipelinev1alpha1.Pipeline, env string, appRef corev1.ObjectReference) (*pipelinev1alpha1.Environment, error) {
	var sourceEnv *pipelinev1alpha1.Environment
	var promEnv *pipelinev1alpha1.Environment
	for idx, pEnv := range pipeline.Spec.Environments {
		if pEnv.Name == env {
			if idx == len(pipeline.Spec.Environments)-1 {
				return nil, fmt.Errorf("cannot promote beyond last environment %s", pEnv.Name)
			}
			sourceEnv = &pipeline.Spec.Environments[idx]
			promEnv = &pipeline.Spec.Environments[idx+1]
			break
		}
	}
	if promEnv == nil {
		return nil, fmt.Errorf("app %s/%s has no environment %s defined", pipeline.Namespace, pipeline.Name, env)
	}
	if len(promEnv.Targets) == 0 {
		return nil, fmt.Errorf("environment %s has no targets", promEnv.Name)
	}

	if pipeline.Spec.AppRef.APIVersion != appRef.APIVersion ||
		pipeline.Spec.AppRef.Kind != appRef.Kind ||
		pipeline.Spec.AppRef.Name != appRef.Name ||
		!namespaceInTargets(sourceEnv.Targets, appRef.Namespace) {
		return nil, fmt.Errorf("involved object does not match Pipeline definition")
	}
	return promEnv, nil
}<|MERGE_RESOLUTION|>--- conflicted
+++ resolved
@@ -4,11 +4,7 @@
 	"context"
 	"encoding/json"
 	"fmt"
-<<<<<<< HEAD
-=======
-	"hash"
 	"html/template"
->>>>>>> 5ce506e2
 	"io"
 	"net/http"
 	"regexp"
