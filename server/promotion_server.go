--- conflicted
+++ resolved
@@ -30,7 +30,6 @@
 )
 
 type PromotionServer struct {
-<<<<<<< HEAD
 	log                  logr.Logger
 	c                    client.Client
 	addr                 string
@@ -41,17 +40,7 @@
 	approvalEndpointName string
 	stratReg             strategy.StrategyRegistry
 	rateLimit            rateLimit
-=======
-	log              logr.Logger
-	c                client.Client
-	addr             string
-	listener         net.Listener
-	promHandler      http.Handler
-	promEndpointName string
-	stratReg         strategy.StrategyRegistry
-	rateLimit        rateLimit
-	retry            RetryOpts
->>>>>>> d511a7ae
+	retry                RetryOpts
 }
 
 type rateLimit struct {
