---
apiVersion: apiextensions.k8s.io/v1
kind: CustomResourceDefinition
metadata:
  annotations:
    controller-gen.kubebuilder.io/version: v0.9.2
  creationTimestamp: null
  name: pipelines.pipelines.weave.works
spec:
  group: pipelines.weave.works
  names:
    kind: Pipeline
    listKind: PipelineList
    plural: pipelines
    singular: pipeline
  scope: Namespaced
  versions:
  - additionalPrinterColumns:
    - jsonPath: .spec.appRef.kind
      name: App Kind
      type: string
    - jsonPath: .spec.appRef.name
      name: App Name
      type: string
    - jsonPath: .metadata.creationTimestamp
      name: Age
      type: date
    - jsonPath: .status.conditions[?(@.type=="Ready")].status
      name: Ready
      type: string
    - jsonPath: .status.conditions[?(@.type=="Ready")].message
      name: Status
      type: string
    name: v1alpha1
    schema:
      openAPIV3Schema:
        description: Pipeline is the Schema for the pipelines API
        properties:
          apiVersion:
            description: 'APIVersion defines the versioned schema of this representation
              of an object. Servers should convert recognized schemas to the latest
              internal value, and may reject unrecognized values. More info: https://git.k8s.io/community/contributors/devel/sig-architecture/api-conventions.md#resources'
            type: string
          kind:
            description: 'Kind is a string value representing the REST resource this
              object represents. Servers may infer this from the endpoint the client
              submits requests to. Cannot be updated. In CamelCase. More info: https://git.k8s.io/community/contributors/devel/sig-architecture/api-conventions.md#types-kinds'
            type: string
          metadata:
            type: object
          spec:
            properties:
              appRef:
                description: AppRef denotes the name and type of the application that's
                  governed by the pipeline.
                properties:
                  apiVersion:
                    description: API version of the referent.
                    type: string
                  kind:
                    description: Kind of the referent.
                    type: string
                  name:
                    description: Name of the referent.
                    type: string
                required:
                - apiVersion
                - kind
                - name
                type: object
              environments:
                description: Environments is a list of environments to which the pipeline's
                  application is supposed to be deployed.
                items:
                  properties:
                    name:
                      description: Name defines the name of this environment. This
                        is commonly something such as "dev" or "prod".
                      type: string
                    promotion:
                      description: Promotion defines details about how the promotion
                        is done on this environment.
                      properties:
                        manual:
                          description: Manual option to allow promotion between to
                            require manual approval before proceeding.
                          type: boolean
                        strategy:
                          description: Strategy defines which strategy the promotion
                            should use.
                          properties:
                            notification:
                              description: Notification defines a promotion where
                                an event is emitted through Flux's notification-controller
                                each time an app is to be promoted.
                              type: object
                            pull-request:
                              description: PullRequest defines a promotion through
                                a GitHub Pull Request.
                              properties:
                                branch:
                                  description: 'The branch to checkout after cloning.
                                    Note: This is just the base branch and does not
                                    denote the branch used to create a PR from. The
                                    latter is generated automatically and cannot be
                                    provided. If not specified the default "main"
                                    is used.'
                                  type: string
                                secretRef:
                                  description: SecretRef specifies the Secret containing
                                    authentication credentials for the git repository
                                    and for the GitHub API. For HTTPS repositories
                                    the Secret must contain 'username' and 'password'
                                    fields. For SSH repositories the Secret must contain
                                    'identity' and 'known_hosts' fields. For Git Provider
                                    API to manage pull requests, it must contain a
                                    'token' field.
                                  properties:
                                    name:
                                      description: Name of the referent.
                                      type: string
                                  required:
                                  - name
                                  type: object
                                type:
                                  description: Indicates the git provider type to
                                    manage pull requests.
                                  enum:
                                  - github
                                  - gitlab
                                  type: string
                                url:
                                  description: The git repository URL used to patch
                                    the manifests for promotion.
                                  type: string
                              required:
                              - secretRef
                              - type
                              - url
                              type: object
                            secretRef:
                              description: SecrefRef reference the secret that contains
                                a 'hmac-key' field with HMAC key used to authenticate
                                webhook calls.
                              properties:
                                name:
                                  description: Name of the referent.
                                  type: string
                              required:
                              - name
                              type: object
                          type: object
                      required:
                      - strategy
                      type: object
                    targets:
                      description: Targets is a list of targets that are part of this
                        environment. Each environment should have at least one target.
                      items:
                        properties:
                          clusterRef:
                            description: ClusterRef points to the cluster that's targeted
                              by this target. If this field is not set, then the target
                              is assumed to point to a Namespace on the cluster that
                              the Pipeline resources resides on (i.e. a local target).
                            properties:
                              apiVersion:
                                description: API version of the referent.
                                type: string
                              kind:
                                description: Kind of the referent.
                                enum:
                                - GitopsCluster
                                type: string
                              name:
                                description: Name of the referent.
                                type: string
                              namespace:
                                description: Namespace of the referent, defaults to
                                  the namespace of the Kubernetes resource object
                                  that contains the reference.
                                type: string
                            required:
                            - kind
                            - name
                            type: object
                          namespace:
                            description: Namespace denotes the namespace of this target
                              on the referenced cluster. This is where the app pointed
                              to by the environment's `appRef` is searched.
                            type: string
                        required:
                        - namespace
                        type: object
                      type: array
                  required:
                  - name
                  - targets
                  type: object
                type: array
              promotion:
                description: Promotion defines details about how promotions are carried
                  out between the environments of this pipeline.
                properties:
<<<<<<< HEAD
                  manual:
                    description: Manual option to allow promotion between to require
                      manual approval before proceeding.
                    type: boolean
                  strategy:
                    description: Strategy defines which strategy the promotion should
                      use.
=======
                  notification:
                    description: Notification defines a promotion where an event is
                      emitted through Flux's notification-controller each time an
                      app is to be promoted.
                    type: object
                  pull-request:
                    description: PullRequest defines a promotion through a pull request
>>>>>>> 3c0867b0
                    properties:
                      notification:
                        description: Notification defines a promotion where an event
                          is emitted through Flux's notification-controller each time
                          an app is to be promoted.
                        type: object
                      pull-request:
                        description: PullRequest defines a promotion through a GitHub
                          Pull Request.
                        properties:
                          branch:
                            description: 'The branch to checkout after cloning. Note:
                              This is just the base branch and does not denote the
                              branch used to create a PR from. The latter is generated
                              automatically and cannot be provided. If not specified
                              the default "main" is used.'
                            type: string
                          secretRef:
                            description: SecretRef specifies the Secret containing
                              authentication credentials for the git repository and
                              for the GitHub API. For HTTPS repositories the Secret
                              must contain 'username' and 'password' fields. For SSH
                              repositories the Secret must contain 'identity' and
                              'known_hosts' fields. For Git Provider API to manage
                              pull requests, it must contain a 'token' field.
                            properties:
                              name:
                                description: Name of the referent.
                                type: string
                            required:
                            - name
                            type: object
                          type:
                            description: Indicates the git provider type to manage
                              pull requests.
                            enum:
                            - github
                            - gitlab
                            type: string
                          url:
                            description: The git repository URL used to patch the
                              manifests for promotion.
                            type: string
                        required:
                        - secretRef
                        - type
                        - url
                        type: object
                      secretRef:
<<<<<<< HEAD
                        description: SecrefRef reference the secret that contains
                          a 'hmac-key' field with HMAC key used to authenticate webhook
                          calls.
=======
                        description: SecretRef specifies the Secret containing authentication
                          credentials for the git repository and for the git provider
                          API. For HTTPS repositories the Secret must contain 'username'
                          and 'password' fields. For SSH repositories the Secret must
                          contain 'identity' and 'known_hosts' fields. For Git Provider
                          API to manage pull requests, it must contain a 'token' field.
>>>>>>> 3c0867b0
                        properties:
                          name:
                            description: Name of the referent.
                            type: string
                        required:
                        - name
                        type: object
                    type: object
                required:
                - strategy
                type: object
            required:
            - appRef
            - environments
            type: object
          status:
            default:
              observedGeneration: -1
            properties:
              conditions:
                description: Conditions holds the conditions for the Pipeline.
                items:
                  description: "Condition contains details for one aspect of the current
                    state of this API Resource. --- This struct is intended for direct
                    use as an array at the field path .status.conditions.  For example,
                    \n type FooStatus struct{ // Represents the observations of a
                    foo's current state. // Known .status.conditions.type are: \"Available\",
                    \"Progressing\", and \"Degraded\" // +patchMergeKey=type // +patchStrategy=merge
                    // +listType=map // +listMapKey=type Conditions []metav1.Condition
                    `json:\"conditions,omitempty\" patchStrategy:\"merge\" patchMergeKey:\"type\"
                    protobuf:\"bytes,1,rep,name=conditions\"` \n // other fields }"
                  properties:
                    lastTransitionTime:
                      description: lastTransitionTime is the last time the condition
                        transitioned from one status to another. This should be when
                        the underlying condition changed.  If that is not known, then
                        using the time when the API field changed is acceptable.
                      format: date-time
                      type: string
                    message:
                      description: message is a human readable message indicating
                        details about the transition. This may be an empty string.
                      maxLength: 32768
                      type: string
                    observedGeneration:
                      description: observedGeneration represents the .metadata.generation
                        that the condition was set based upon. For instance, if .metadata.generation
                        is currently 12, but the .status.conditions[x].observedGeneration
                        is 9, the condition is out of date with respect to the current
                        state of the instance.
                      format: int64
                      minimum: 0
                      type: integer
                    reason:
                      description: reason contains a programmatic identifier indicating
                        the reason for the condition's last transition. Producers
                        of specific condition types may define expected values and
                        meanings for this field, and whether the values are considered
                        a guaranteed API. The value should be a CamelCase string.
                        This field may not be empty.
                      maxLength: 1024
                      minLength: 1
                      pattern: ^[A-Za-z]([A-Za-z0-9_,:]*[A-Za-z0-9_])?$
                      type: string
                    status:
                      description: status of the condition, one of True, False, Unknown.
                      enum:
                      - "True"
                      - "False"
                      - Unknown
                      type: string
                    type:
                      description: type of condition in CamelCase or in foo.example.com/CamelCase.
                        --- Many .condition.type values are consistent across resources
                        like Available, but because arbitrary conditions can be useful
                        (see .node.status.conditions), the ability to deconflict is
                        important. The regex it matches is (dns1123SubdomainFmt/)?(qualifiedNameFmt)
                      maxLength: 316
                      pattern: ^([a-z0-9]([-a-z0-9]*[a-z0-9])?(\.[a-z0-9]([-a-z0-9]*[a-z0-9])?)*/)?(([A-Za-z0-9][-A-Za-z0-9_.]*)?[A-Za-z0-9])$
                      type: string
                  required:
                  - lastTransitionTime
                  - message
                  - reason
                  - status
                  - type
                  type: object
                type: array
              environments:
                additionalProperties:
                  properties:
                    waitingApproval:
                      description: WaitingApproval holds the environment revision
                        that's currently waiting approval.
                      properties:
                        revision:
                          description: Revision waiting approval.
                          type: string
                      required:
                      - revision
                      type: object
                  type: object
                description: Environments holds environment statuses.
                type: object
              observedGeneration:
                description: ObservedGeneration is the last observed generation.
                format: int64
                type: integer
            type: object
        type: object
    served: true
    storage: true
    subresources:
      status: {}<|MERGE_RESOLUTION|>--- conflicted
+++ resolved
@@ -96,7 +96,7 @@
                               type: object
                             pull-request:
                               description: PullRequest defines a promotion through
-                                a GitHub Pull Request.
+                                a Pull Request.
                               properties:
                                 branch:
                                   description: 'The branch to checkout after cloning.
@@ -109,7 +109,7 @@
                                 secretRef:
                                   description: SecretRef specifies the Secret containing
                                     authentication credentials for the git repository
-                                    and for the GitHub API. For HTTPS repositories
+                                    and for the git provider API. For HTTPS repositories
                                     the Secret must contain 'username' and 'password'
                                     fields. For SSH repositories the Secret must contain
                                     'identity' and 'known_hosts' fields. For Git Provider
@@ -202,7 +202,6 @@
                 description: Promotion defines details about how promotions are carried
                   out between the environments of this pipeline.
                 properties:
-<<<<<<< HEAD
                   manual:
                     description: Manual option to allow promotion between to require
                       manual approval before proceeding.
@@ -210,15 +209,6 @@
                   strategy:
                     description: Strategy defines which strategy the promotion should
                       use.
-=======
-                  notification:
-                    description: Notification defines a promotion where an event is
-                      emitted through Flux's notification-controller each time an
-                      app is to be promoted.
-                    type: object
-                  pull-request:
-                    description: PullRequest defines a promotion through a pull request
->>>>>>> 3c0867b0
                     properties:
                       notification:
                         description: Notification defines a promotion where an event
@@ -226,8 +216,8 @@
                           an app is to be promoted.
                         type: object
                       pull-request:
-                        description: PullRequest defines a promotion through a GitHub
-                          Pull Request.
+                        description: PullRequest defines a promotion through a Pull
+                          Request.
                         properties:
                           branch:
                             description: 'The branch to checkout after cloning. Note:
@@ -239,10 +229,10 @@
                           secretRef:
                             description: SecretRef specifies the Secret containing
                               authentication credentials for the git repository and
-                              for the GitHub API. For HTTPS repositories the Secret
-                              must contain 'username' and 'password' fields. For SSH
-                              repositories the Secret must contain 'identity' and
-                              'known_hosts' fields. For Git Provider API to manage
+                              for the git provider API. For HTTPS repositories the
+                              Secret must contain 'username' and 'password' fields.
+                              For SSH repositories the Secret must contain 'identity'
+                              and 'known_hosts' fields. For Git Provider API to manage
                               pull requests, it must contain a 'token' field.
                             properties:
                               name:
@@ -268,18 +258,9 @@
                         - url
                         type: object
                       secretRef:
-<<<<<<< HEAD
                         description: SecrefRef reference the secret that contains
                           a 'hmac-key' field with HMAC key used to authenticate webhook
                           calls.
-=======
-                        description: SecretRef specifies the Secret containing authentication
-                          credentials for the git repository and for the git provider
-                          API. For HTTPS repositories the Secret must contain 'username'
-                          and 'password' fields. For SSH repositories the Secret must
-                          contain 'identity' and 'known_hosts' fields. For Git Provider
-                          API to manage pull requests, it must contain a 'token' field.
->>>>>>> 3c0867b0
                         properties:
                           name:
                             description: Name of the referent.
