--- conflicted
+++ resolved
@@ -8,15 +8,9 @@
 
 ## Components
 
-<<<<<<< HEAD
-The current solution implements a push model. This means that the controller does not poll the target environments at regular intervals to determine if a deployment has taken place. Instead, it exposes an endpoint that the target environment needs to call, in order to notify the controller of a new deployment. Following that, the controller will look up the next environment that needs to get updated from the Pipeline CR and will initiate a promotion to that environment. Two types of promotions (strategies) are supported right now:
+The current solution implements a push model. This means that the controller does not poll the target environments at regular intervals to determine if a deployment has taken place. Instead, it exposes an endpoint that the target environment needs to call, in order to notify the controller of a new deployment. Following that, the controller will look up the next environment that needs to be updated from the Pipeline CR and will initiate a promotion to that environment. Two types of promotions (strategies) are supported right now:
 - Promotion via a pull request: the controller creates a pull request to update the next environment. A human must review the pull request and, upon merging the PR, Flux (which is running on the target environment) will deploy the application. 
-- Promotion via notification: the controller will send a notification that includes promotion information (environment/version) to the notification controller running on the same cluster. The notification controller will then forward this notification to another system (for example, a GitHub Action) that will do the actual promotion.
-=======
-The current solution implements a push model. The controller does not poll the target enviroments at regular intervals to determine if a deployment has taken place. Instead, it exposes an endpoint that the target environment needs to call, in order to notify the controller of a new deployment. Following that, the controller will lookup the next environment that needs to get updated from the Pipeline CR and initiate a promotion to that environment. There are two types of promotions (strategies) supported right now:
-- Promotion via a pull request: the controller creates a pull request to update the next environment. The pull request needs to be reviewed by a human and once merged, Flux (which is running on the target environment) will deploy the application. 
 - Promotion via notification: the controller will send a notification that includes promotion information (environment/version) to the notification controller running on the same cluster. The notification controller will then forward this notification to another system (for example a GitHub Action) that will do the actual promotion.
->>>>>>> 9335b992
 
 For more details on the mechanics of promotions, please refer to the [promotion](#promotion) section below.
 
@@ -25,20 +19,12 @@
 ![pipeline components](/docs/img/pipeline-components.png)
 
 ### Limitations
-<<<<<<< HEAD
 
-- The current solution expects all the target environments to be specified in the Pipeline CR. Because of this, pipelines that need to target hundreds of environments require a lot of effort from the user to keep the CR up-to-date.
-- The first environment of the pipeline is expected to be set up already before any promotions take place. In fact, the pipelines feature as a whole does very little to help the user establish a full CD pipeline. A better approach would be for the user to describe **what** and **where** and for the pipeline controller to take care of the rest across **all** environments, including the first one.
-- The user faces a lot of additional overhead to ensure that everything is in place for a pipeline to work:
+- The current solution expects all the target environments to be specified in the Pipeline CR. Because of this, pipelines that need to target hundreds of environments require a lot of effort from the user in order to keep the CR up-to-date.
+- The first environment of the pipeline is expected to be set up already before any promotions take place. In fact, the pipelines feature as a whole does very little to help the user establish a full CD pipeline. A better approach would be for the user to describe **what** and **where** and the pipeline controller to take care of the rest across **all** environments, including the first one.
+- The user faces a lot of additional overhead to ensure that everything is in place for a pipeline to work correctly:
   - the endpoint must be publicly exposed via an ingress route in order to be reachable by leaf clusters
   - an Alert/Provider resource must be present in each target environment in order to be able to notify the pipeline controller of a new deployment
-=======
-- The current solution expects all the target environments to be specified in the Pipeline CR. Because of this, pipelines that need to target hundreds of environments require a lot of effort from the user in order to keep the CR up to date.
-- The first environment of the pipeline is expected to be setup already before any promotions take place. In fact the pipelines feature as a whole does very little to help the user establish a full CD pipeline. A better approach would be for the user to describe **what** and **where** and the pipeline controller to take care of the rest across **all** environments, including the first one.
-- There is a lot of additional overhead from the user's perspective to ensure that everything is in place for a pipeline to work correctly:
-  - the endpoint needs to be publicly exposed via an ingress route in order to be reachable by leaf clusters
-  - there is a need for an Alert/Provider resource to be present in each target environment in order to be able to notify the pipeline controller of a new deployment
->>>>>>> 9335b992
   - for the pull request strategy, the user needs to put the markers in the “right” files or the promotion doesn’t work
 
 ## Promotion
