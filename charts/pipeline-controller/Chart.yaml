apiVersion: v2
name: pipeline-controller
description: Pipeline-controller Helm chart for Weave GitOps Enterprise
type: application
version: 0.9.0
<<<<<<< HEAD
appVersion: "v0.0.25"
=======
appVersion: "v0.0.26"
>>>>>>> d511a7ae
<|MERGE_RESOLUTION|>--- conflicted
+++ resolved
@@ -3,8 +3,4 @@
 description: Pipeline-controller Helm chart for Weave GitOps Enterprise
 type: application
 version: 0.9.0
-<<<<<<< HEAD
-appVersion: "v0.0.25"
-=======
-appVersion: "v0.0.26"
->>>>>>> d511a7ae
+appVersion: "v0.0.27"